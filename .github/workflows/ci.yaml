name: CI

# Enable Buildkit and let compose use it to speed up image building
env:
  DOCKER_BUILDKIT: 1
  COMPOSE_DOCKER_CLI_BUILD: 1
  CONDA_ENV_NAME: clim-recal
  CONDA_ENV_PATH: .conda-linux-64.lock
  MIN_PYTHON_VERSION: 3.11
  PYTHON_MODULE_FOLDER: python/
  COVERAGE_SVG_FOLDER: docs/assets/
  COVERAGE_SVG_FILE_NAME: coverage.svg
  # replace below with references to previous config lines
  COVERAGE_SVG_PATH: docs/assets/coverage.svg
  GH_PAGE_PATH: _gh-page

on:
  pull_request:
    branches: ['main', 'day-sampling', 'new-docker-ci']
    paths-ignore: ['docs/**']

  push:
    branches: ['main', 'day-sampling', 'new-docker-ci']
    paths-ignore: ['docs/**']

concurrency:
  group: ${{ github.head_ref || github.run_id }}
  cancel-in-progress: true

permissions:
  contents: write

jobs:
  linter:
    runs-on: ubuntu-latest
    steps:
      - name: Checkout Code Repository
        uses: actions/checkout@main

      - name: Set up Python
        uses: actions/setup-python@main
        with:
          python-version: ${{ env.MIN_PYTHON_VERSION }}

      - name: Run pre-commit
        uses: pre-commit/action@main

      - name: Update pre-commit
        uses: pre-commit-ci/lite-action@main
        if: always()

  pytest:
    runs-on: ubuntu-latest
    defaults:
      run:
        shell: bash -el {0}

    steps:
      - name: Checkout Code Repository
        uses: actions/checkout@main

      - name: Build Conda Environment
        uses: conda-incubator/setup-miniconda@v3
        with:
          auto-update-conda: false
          activate-environment: ${{ env.CONDA_ENV_NAME }}
          environment-file: ${{ env.CONDA_ENV_PATH }}
          miniforge-version: latest
          use-mamba: true

      - name: Run Python Tests
        run: |
          mamba run -n ${{ env.CONDA_ENV_NAME }} --cwd python pytest

      - name: Copy test coverage results
        run: |
          cp ${{ env.PYTHON_MODULE_FOLDER }}${{ env.COVERAGE_SVG_PATH }} ${{ env.COVERAGE_SVG_FOLDER }}

      - name: Archive coverage svg
        uses: actions/upload-artifact@v3
        with:
          name: coverage-badge
          path: ${{ env.COVERAGE_SVG_PATH }}

  docs:
    needs: [linter, pytest]
    runs-on: ubuntu-latest
    steps:
      - uses: actions/checkout@v4

      - name: Download coverage svg
        uses: actions/download-artifact@v3
        with:
          name: coverage-badge
          path: ${{ env.GH_PAGE_PATH }}${{ env.COVERAGE_SVG_PATH }}

      - name: Build Conda Environment
        uses: conda-incubator/setup-miniconda@v3
        with:
          activate-environment: ${{ env.CONDA_ENV_NAME }}
          environment-file: ${{ env.CONDA_ENV_PATH }}
          auto-activate-base: false
          miniforge-version: latest

      - name: Run `quartodoc`
        shell: bash -el {0}
        run: |
          mamba run -n ${{ env.CONDA_ENV_NAME }} quartodoc build

<<<<<<< HEAD
  # The below configuration is a WIP, while it builds
  # and runs locally, sometimes it fails build *before*
  # running tests on `GitHub`

=======
>>>>>>> d1139f67
  docker:
    needs: [linter, pytest]
    runs-on: ubuntu-latest
    steps:
    - uses: actions/checkout@v4
    - uses: isbang/compose-action@v1.5.1
      with:
        compose-file: "./compose.yml"
        services: |
          jupyter
    - name: Run `python` tests in `jupyter`
      run: |
        docker compose exec -u 0 jupyter bash -c "conda run -n ${{ env.CONDA_ENV_NAME }} --cwd python pytest"
        # `compose-down` should be covered by `compose-action`
        # leaving as a reminder to check in future
        # docker compose down<|MERGE_RESOLUTION|>--- conflicted
+++ resolved
@@ -16,11 +16,11 @@
 
 on:
   pull_request:
-    branches: ['main', 'day-sampling', 'new-docker-ci']
+    branches: ['main', 'day-sampling', ]
     paths-ignore: ['docs/**']
 
   push:
-    branches: ['main', 'day-sampling', 'new-docker-ci']
+    branches: ['main', 'day-sampling', ]
     paths-ignore: ['docs/**']
 
 concurrency:
@@ -107,26 +107,23 @@
         run: |
           mamba run -n ${{ env.CONDA_ENV_NAME }} quartodoc build
 
-<<<<<<< HEAD
   # The below configuration is a WIP, while it builds
   # and runs locally, sometimes it fails build *before*
   # running tests on `GitHub`
 
-=======
->>>>>>> d1139f67
-  docker:
-    needs: [linter, pytest]
-    runs-on: ubuntu-latest
-    steps:
-    - uses: actions/checkout@v4
-    - uses: isbang/compose-action@v1.5.1
-      with:
-        compose-file: "./compose.yml"
-        services: |
-          jupyter
-    - name: Run `python` tests in `jupyter`
-      run: |
-        docker compose exec -u 0 jupyter bash -c "conda run -n ${{ env.CONDA_ENV_NAME }} --cwd python pytest"
-        # `compose-down` should be covered by `compose-action`
-        # leaving as a reminder to check in future
-        # docker compose down+  # docker:
+  #   needs: [linter, pytest]
+  #   runs-on: ubuntu-latest
+  #   steps:
+  #   - uses: actions/checkout@v4
+  #   - uses: isbang/compose-action@v1.5.1
+  #     with:
+  #       compose-file: "./compose.yml"
+  #       services: |
+  #         jupyter
+  #   - name: Run `python` tests in `jupyter`
+  #     run: |
+  #       docker compose exec -u 0 jupyter bash -c "conda run -n ${{ env.CONDA_ENV_NAME }} --cwd python pytest"
+  #       # `compose-down` should be covered by `compose-action`
+  #       # leaving as a reminder to check in future
+  #       # docker compose down