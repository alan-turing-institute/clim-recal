--- conflicted
+++ resolved
@@ -68,15 +68,10 @@
 
   {
     clim-recal \
-<<<<<<< HEAD
     --resample-start-index $i \
     --total-from-index 1 \
     --hads-input-path $hads_input_path \
     --cpm-input-path $cpm_input_path \
-=======
-    --hads-input-path $hads_working_dir \
-    --cpm-input-path $cpm_working_dir \
->>>>>>> 7d7a6754
     --output-path $output_path \
     --all-variables \
     --all-regions \
