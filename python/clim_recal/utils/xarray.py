--- conflicted
+++ resolved
@@ -6,11 +6,7 @@
 from os import PathLike
 from pathlib import Path
 from tempfile import NamedTemporaryFile, _TemporaryFileWrapper
-<<<<<<< HEAD
-from typing import Any, Callable, Final, Iterable, Iterator, Literal, Sequence
-=======
-from typing import Any, Callable, Final, Iterable, Sequence, overload
->>>>>>> 7ef6e5de
+from typing import Any, Callable, Final, Iterable, Iterator, Literal, Sequence, overload
 
 import numpy as np
 import rioxarray  # nopycln: import
@@ -54,11 +50,8 @@
     ISO_DATE_FORMAT_STR,
     climate_data_mount_path,
     console,
-<<<<<<< HEAD
     multiprocess_execute,
-=======
     range_len,
->>>>>>> 7ef6e5de
     results_path,
 )
 from .data import (
@@ -1624,7 +1617,6 @@
     return "_".join(("crop", str(crop_region), final_suffix))
 
 
-<<<<<<< HEAD
 def _write_and_or_return_results(
     instance,
     result: T_Dataset,
@@ -1872,7 +1864,8 @@
         return configs
     else:
         return results
-=======
+
+
 @dataclass
 class XarrayTimeSeriesCalcManager(Sequence):
     """
@@ -2001,5 +1994,4 @@
             )
             ds.to_netcdf(write_path)
             self.results[var_path] = write_path
-        return tuple(self.results.values())
->>>>>>> 7ef6e5de
+        return tuple(self.results.values())