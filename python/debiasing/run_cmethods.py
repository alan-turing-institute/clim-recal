--- conflicted
+++ resolved
@@ -34,17 +34,11 @@
 parser = argparse.ArgumentParser(description='Adjust climate data based on bias correction algorithms.')
 parser.add_argument('--input_data_folder', '--input_data_folder', dest='input_dir', type=str,
                     help='Directory that contains all data files. NetCDF (.nc) files with names starting with '
-<<<<<<< HEAD
-                         '`simh` and `obsh` should be found in the directory (containing historic CPM '
-                         'and HADs data respectively), as well as at least one file with name '
-                         'starting with `simp` (containing future CPM data)')
-=======
                          '`modc` and `obsc` should be found in the directory (containing '
                          'modelled calibration data (CPM) and observed calibration data (HADs) respectively), '
                          'as well as at least one file with name '
                          'starting with `modv` (containing modelled validation data (CPM). Calibration data '
                          'are used to calibrate the debiasing methods and validation data are debiased.')
->>>>>>> 3ccfb38d
 parser.add_argument('--out', '--output', dest='output_fpath', type=str, help='Path to save output files', default='.')
 parser.add_argument('-m', '--method', dest='method', type=str, help='Correction method',
                     default='quantile_delta_mapping')
@@ -76,51 +70,6 @@
     if method not in cm.get_available_methods():
         raise ValueError(f'Unknown method {method}. Available methods: {cm.get_available_methods()}')
 
-<<<<<<< HEAD
-    simh_files = glob.glob(f"{input_dir}/simh*.nc")
-    if len(simh_files) == 0:
-        raise Exception(f"No .nc files with filename starting with simh were "
-                                f"found in the input directory {input_dir}")
-    elif len(simh_files) > 1:
-        raise Exception(f"More than one .nc file with filenames starting with simh were "
-                        f"found in the input directory {input_dir}")
-    else:
-        print('Loading historic control data from ', simh_files[0], "...")
-        with xr.open_dataset(simh_files[0], engine='netcdf4') as ds:
-            ds_simh = ds.load()[var]
-    log.info(f'Historic control data loaded with shape {ds_simh.shape}.')
-
-    obsh_files = glob.glob(f"{input_dir}/obsh*.nc")
-    if len(obsh_files) == 0:
-        raise Exception(f"No .nc files with filename starting with obsh were "
-                        f"found in the input directory {input_dir}")
-    elif len(obsh_files) > 1:
-        raise Exception(f"More than one .nc file with filenames starting with obsh were "
-                        f"found in the input directory {input_dir}")
-    else:
-        print('Loading historic observation data from ', obsh_files[0], "...")
-        with xr.open_dataset(obsh_files[0], engine='netcdf4') as ds:
-            ds_obs = ds.load()[var]
-        log.info(f'Historic observation data loaded with shape {ds_obs.shape}.')
-
-    if ds_obs.shape != ds_simh.shape:
-        raise RuntimeError('Error, observed and control historical data must have same dimensions.')
-
-    # looping over future time periods for which debiased data need to be generated
-    simp_files = glob.glob(f"{input_dir}/simp*.nc")
-    if len(simp_files) == 0:
-        raise Exception(f"No .nc files with filename starting with simp were "
-                        f"found in the input directory {input_dir}")
-    else:
-        for simp_file in simp_files:
-            print('Loading future scenario (CPM) data from ', simp_file, "...")
-            with xr.open_dataset(simp_file, engine='netcdf4') as ds:
-                ds_simp = ds.load()[var]
-            log.info(f'Future scenario data loaded with shape {ds_simp.shape}.')
-
-            start_date: str = ds_simp['time'][0].dt.strftime('%Y%m%d').values.ravel()[0]
-            end_date: str = ds_simp['time'][-1].dt.strftime('%Y%m%d').values.ravel()[0]
-=======
     modc_files = glob.glob(f"{input_dir}/modc*.nc")
     if len(modc_files) == 0:
         raise Exception(f"No .nc files with filename starting with modc were "
@@ -164,7 +113,6 @@
 
             start_date: str = ds_modv['time'][0].dt.strftime('%Y%m%d').values.ravel()[0]
             end_date: str = ds_modv['time'][-1].dt.strftime('%Y%m%d').values.ravel()[0]
->>>>>>> 3ccfb38d
 
             descr1, descr2 = '', ''
             if method in cm.DISTRIBUTION_METHODS:
@@ -179,15 +127,9 @@
             log.info(f'Starting {method} adjustment')
             result = cm.adjust_3d(
                 method=method,
-<<<<<<< HEAD
-                obs=ds_obs,
-                simh=ds_simh,
-                simp=ds_simp,
-=======
                 obs=ds_obsc,
                 simh=ds_modc,
                 simp=ds_modv,
->>>>>>> 3ccfb38d
                 n_quantiles=n_quantiles,
                 kind=kind,
                 group=group,
@@ -195,11 +137,7 @@
             )
             log.info('Saving now')
             result.name = var
-<<<<<<< HEAD
-            result['time'] = ds_simp['time']
-=======
             result['time'] = ds_modv['time']
->>>>>>> 3ccfb38d
             result = result.rename({"lon": "projection_x_coordinate", "lat": "projection_y_coordinate"})
 
             # define output name
@@ -210,15 +148,9 @@
             log.info(result.head())
 
             plt.figure(figsize=(10, 5), dpi=216)
-<<<<<<< HEAD
-            ds_simh.groupby('time.dayofyear').mean(...).plot(label='$T_{sim,h}$')
-            ds_obs.groupby('time.dayofyear').mean(...).plot(label='$T_{obs,h}$')
-            ds_simp.groupby('time.dayofyear').mean(...).plot(label='$T_{sim,p}$')
-=======
             ds_modc.groupby('time.dayofyear').mean(...).plot(label='$T_{sim,h}$')
             ds_obsc.groupby('time.dayofyear').mean(...).plot(label='$T_{obs,h}$')
             ds_modv.groupby('time.dayofyear').mean(...).plot(label='$T_{sim,p}$')
->>>>>>> 3ccfb38d
             result.groupby('time.dayofyear').mean(...).plot(label='$T^{*Debiased}_{sim,p}$')
             plt.title(
                 f'Debiased {var} projected to {start_date} and {end_date}')
