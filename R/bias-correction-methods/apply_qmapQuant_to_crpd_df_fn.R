--- conflicted
+++ resolved
@@ -79,7 +79,7 @@
         proj.df1 <- cal.df[c((n2+1):ncol(cal.df))]
         cal.df <- cal.df[c(1:n2)]
         
-        gc()
+        gc() 
   
         yi <- paste0(i,c(2020,2040,2060), collapse="|")
         cpm.proj <- cpm.files[grepl(yi, cpm.files)]
@@ -400,11 +400,8 @@
         #Subset the dataframe iteratively depending on y
         nrows.seg <- nrow(cal.df)/N.new.segments
         y_1 <- y-1
-<<<<<<< HEAD
+
         nr1 <- round(nrows.seg*y_1) + 1
-=======
-        nr1 <- round(nrows.seg*y_1)
->>>>>>> b77383ff
         nr2 <- round(nrows.seg*y)
         cal.df <- cal.df[nr1:nr2,]
         
@@ -528,7 +525,7 @@
         
         p <- paste0("checkpoint5", v, "_", i, "_", r, "_", y)
         print(p)
-        rm(list=setdiff(ls(), c("v", "i", "r", "var", "Runs", "y")))
+        rm(list=setdiff(ls(), c("v", "i", "r", "var", "Runs", "y", "N.new.segments")))
         
         gc(reset=TRUE)
         
@@ -580,15 +577,12 @@
         #Subset the dataframe iteratively depending on y
         nrows.seg <- nrow(cal.df)/N.new.segments
         y_1 <- y-1
-<<<<<<< HEAD
+
         nr1 <- round(nrows.seg*y_1) + 1
-=======
-        nr1 <- round(nrows.seg*y_1)
->>>>>>> b77383ff
         nr2 <- round(nrows.seg*y)
         cal.df <- cal.df[nr1:nr2,]
         
-        
+    
         #proj data
         yi <- paste0(i,c(2020,2040,2060), collapse="|")
         cpm.proj <- cpm.files[grepl(yi, cpm.files)]
@@ -689,6 +683,12 @@
                                 nboot = 1) #nboot number of bootstrap samples used for estimation of the observed quantiles. 
         
         
+        qm1.hist.a <- doQmapQUANT(cal.df, qm1.fit, type="linear")
+        qm1.hist.b <- doQmapQUANT(cal.df, qm1.fit, type="tricub")
+        
+        qm1.proj.a <- doQmapQUANT(proj.df, qm1.fit, type="linear")
+        qm1.proj.b <- doQmapQUANT(proj.df, qm1.fit, type="tricub")
+        
         
         ## **4. Save the data**
         p <- paste0("checkpoint3", v, "_", i, "_", r, "_", y)
@@ -703,7 +703,7 @@
         
         p <- paste0("checkpoint5", v, "_", i, "_", r, "_", y)
         print(p)
-        rm(list=setdiff(ls(), c("v", "i", "r", "var", "Runs", "y")))
+        rm(list=setdiff(ls(), c("v", "i", "r", "var", "Runs", "y", "N.new.segments")))
         
         gc(reset=TRUE)
         
